import os
import time
import requests
import numpy as np
from timeit import default_timer as timer
from providers.provider_interface import ProviderInterface

# from IPython.display import display, Image, Markdown, Audio
# import logging


class Cloudflare(ProviderInterface):
    def __init__(self):
        """
        Initializes the Cloudflare with the necessary API key and client.
        """
        super().__init__()

        cloudflare_account_id = os.environ.get("CLOUDFLARE_ACCOUNT_ID")
        cloudflare_api_token = os.environ.get("CLOUDFLARE_AI_TOKEN")

        if not cloudflare_account_id or not cloudflare_api_token:
            raise ValueError(
                "Cloudflare account ID and API token must be provided either as arguments or environment variables."
            )

        self.cloudflare_account_id = cloudflare_account_id
        self.cloudflare_api_token = cloudflare_api_token

        # model names
        self.model_map = {
            "google-gemma-2b-it": "@cf/google/gemma-2b-it-lora",
            "phi-2": "@cf/microsoft/phi-2",
            "meta-llama-3.2-3b-instruct": "@cf/meta/llama-3.2-3b-instruct",
            "mistral-7b-instruct-v0.1": "@cf/mistral/mistral-7b-instruct-v0.1",
            "meta-llama-3.1-70b-instruct": "@cf/meta/llama-3.1-70b-instruct",
<<<<<<< HEAD
            "common-model": "@cf/meta/llama-3.1-8b-instruct"
=======
            "common-model" : "@cf/meta/llama-3.1-70b-instruct",
>>>>>>> 6ccb7400
        }

    def get_model_name(self, model):
        return self.model_map.get(model, None)  # or model

    def perform_inference(self, model, prompt, max_output=100, verbosity=True):
        model_id = self.get_model_name(model)
        if model_id is None:
            print(f"Model {model} not available for provider {model_id}")
        start_time = timer()
        response = requests.post(
            f"https://api.cloudflare.com/client/v4/accounts/{self.cloudflare_account_id}/ai/run/{model_id}",
            headers={"Authorization": f"Bearer {self.cloudflare_api_token}"},
            json={
                "messages": [
                    # {"role": "system", "content": "Explain your answer step-by-step."},
                    {"role": "system", "content": self.system_prompt},
                    {"role": "user", "content": prompt},
                ],
                "max_tokens": max_output,  # self.max_tokens
            },
            timeout=1800,
        )

        elapsed = timer() - start_time
        # print("request sucess")
        # log response times metric
        self.log_metrics(model, "response_times", elapsed)

        inference = response.json()
        print(inference)
        # logging.debug(inference["result"]["response"])
        if verbosity:
            print(inference["result"]["response"][:50])

            print(f"#### _Generated in *{elapsed:.2f}* seconds_")
        return elapsed

    def perform_inference_streaming(
        self, model, prompt, max_output=100, verbosity=True
    ):
        inter_token_latencies = []
        model_id = self.get_model_name(model)
        start_time = time.perf_counter()

        response = requests.post(
            f"https://api.cloudflare.com/client/v4/accounts/{self.cloudflare_account_id}/ai/run/{model_id}",
            headers={
                "Authorization": f"Bearer {self.cloudflare_api_token}",
                "Content-Type": "application/json",
            },
            json={
                "stream": True,
                "messages": [
                    {"role": "system", "content": self.system_prompt},
                    {"role": "user", "content": prompt},
                ],
                "max_tokens": max_output,
            },
            stream=True,
            timeout=1800,
        )

        first_token_time = None
        for line in response.iter_lines():
            if line:
                if first_token_time is None:
                    first_token_time = time.perf_counter()
                    ttft = first_token_time - start_time
                    prev_token_time = first_token_time
                    if verbosity:
                        print(f"##### Time to First Token (TTFT): {ttft:.4f} seconds\n")

                line_str = line.decode("utf-8").strip()

                # Check if the stream is done
                if line_str == "data: [DONE]":
                    end_time = time.perf_counter()
                    total_time = end_time - start_time
                    if verbosity:
                        print(f"##### Total Response Time: {total_time:.4f} seconds")
                    break
                time_to_next_token = time.perf_counter()
                inter_token_latency = time_to_next_token - prev_token_time
                prev_token_time = time_to_next_token

                inter_token_latencies.append(inter_token_latency)
                # logging.debug(line_str[19:].split('"')[0], end='')
                if verbosity:
                    if len(inter_token_latencies) < 20:
                        print(line_str[19:].split('"')[0], end="")
                    elif len(inter_token_latencies) == 20:
                        print("...")

        # logging.debug(f'##### Number of output tokens/chunks: {len(inter_token_latencies) + 1}')
        if verbosity:
            print(
                f"\nNumber of output tokens/chunks: {len(inter_token_latencies) + 1}, Time to First Token (TTFT): {ttft:.4f} seconds, Total Response Time: {total_time:.4f} seconds"
            )

        self.log_metrics(model, "timetofirsttoken", ttft)
        self.log_metrics(model, "response_times", total_time)
        self.log_metrics(model, "timebetweentokens", inter_token_latencies)
        median = np.percentile(inter_token_latencies, 50)
        p95 = np.percentile(inter_token_latencies, 95)
        self.log_metrics(model, "timebetweentokens_median", median)
        self.log_metrics(model, "timebetweentokens_p95", p95)
        self.log_metrics(model, "totaltokens", len(inter_token_latencies) + 1)
        self.log_metrics(model, "tps", (len(inter_token_latencies) + 1) / total_time)<|MERGE_RESOLUTION|>--- conflicted
+++ resolved
@@ -34,11 +34,7 @@
             "meta-llama-3.2-3b-instruct": "@cf/meta/llama-3.2-3b-instruct",
             "mistral-7b-instruct-v0.1": "@cf/mistral/mistral-7b-instruct-v0.1",
             "meta-llama-3.1-70b-instruct": "@cf/meta/llama-3.1-70b-instruct",
-<<<<<<< HEAD
-            "common-model": "@cf/meta/llama-3.1-8b-instruct"
-=======
             "common-model" : "@cf/meta/llama-3.1-70b-instruct",
->>>>>>> 6ccb7400
         }
 
     def get_model_name(self, model):

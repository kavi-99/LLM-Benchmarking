--- conflicted
+++ resolved
@@ -32,7 +32,7 @@
             "meta-llama-3.1-8b-instruct": "llama-3.1-8b-instruct",  # 8b
             "common-model": "llama-3.1-8b-instruct",  # 8b
             "meta-llama-3.1-sonar-405B": "llama-3.1-sonar-huge-128k-online",  # 405B
-<<<<<<< HEAD
+            "common-model": "llama-3.1-70b-instruct"
         }
 
     def perform_inference_streaming(
@@ -109,8 +109,4 @@
         self.log_metrics(model, "timebetweentokens_median", median)
         self.log_metrics(model, "timebetweentokens_p95", p95)
         self.log_metrics(model, "totaltokens", total_tokens)
-        self.log_metrics(model, "tps", total_tokens / elapsed if elapsed > 0 else 0)
-=======
-            "common-model": "llama-3.1-70b-instruct"
-        }
->>>>>>> 6ccb7400
+        self.log_metrics(model, "tps", total_tokens / elapsed if elapsed > 0 else 0)
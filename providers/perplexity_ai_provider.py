import os
from timeit import default_timer as timer
import numpy as np
from openai import OpenAI
from providers.base_provider import BaseProvider


class PerplexityAI(BaseProvider):
    """perplexity provider class"""

    def __init__(self):
        """
        Initializes the AnthropicProvider with the necessary API key and client.
        """
        perplexity_api = os.environ.get("PERPLEXITY_AI_API")

        if not perplexity_api:
            raise ValueError(
                "Perplexity AI API token must be provided as an environment variable."
            )

        client_class = OpenAI
        base_url = "https://api.perplexity.ai"

        super().__init__(
            api_key=perplexity_api, client_class=client_class, base_url=base_url
        )

        # model names mapping
        self.model_map = {
            "meta-llama-3.1-70b-instruct": "llama-3.1-sonar-large-128k-online",  # 70b
            "meta-llama-3.1-8b-instruct": "llama-3.1-sonar-small-128k-online",  # 8b
            "meta-llama-3.1-sonar-405B": "llama-3.1-sonar-huge-128k-online",  # 405B
<<<<<<< HEAD
            "common-model": "llama-3.1-sonar-large-128k-online",
=======
            "common-model": "llama-3.1-70b-instruct",
>>>>>>> 0af0f768
        }

    def perform_inference_streaming(
        self, model, prompt, max_output=100, verbosity=True
    ):
<<<<<<< HEAD
        try:
            model_id = self.get_model_name(model)
            if model_id is None:
                raise ValueError(f"Model {model} not available for provider.")
            first_token_time = None
            inter_token_latencies = []
            total_tokens = 0

            start = timer()
            response = self.client.chat.completions.create(
                model=model_id,
                messages=[
                    {"role": "system", "content": self.system_prompt},
                    {"role": "user", "content": prompt},
                ],
                stream=True,
                max_tokens=max_output,
                timeout=500
=======
        model_id = self.get_model_name(model)
        if model_id is None:
            raise ValueError(f"Model {model} not available for provider.")
        first_token_time = None
        inter_token_latencies = []
        total_tokens = 0

        start = timer()
        response = self.client.chat.completions.create(
            model=model_id,
            messages=[
                {"role": "system", "content": self.system_prompt},
                {"role": "user", "content": prompt},
            ],
            stream=True,
            max_tokens=max_output,
        )
        previous_completion_tokens = 0  # Initialize previous token count

        for chunk in response:
            current_completion_tokens = chunk.usage.completion_tokens
            new_tokens = current_completion_tokens - previous_completion_tokens
            previous_completion_tokens = current_completion_tokens
            if first_token_time is None:
                first_token_time = timer()
                ttft = first_token_time - start
                prev_token_time = first_token_time
                if verbosity:
                    print(f"\nTime to First Token (TTFT): {ttft:.4f} seconds\n")

            if chunk.choices[0].finish_reason:
                elapsed = timer() - start
                if verbosity:
                    print(f"\nTotal Response Time: {elapsed:.4f} seconds")
                break

            time_to_next_token = timer()
            inter_token_latency = (time_to_next_token - prev_token_time) / max(
                1, new_tokens
            )
            prev_token_time = time_to_next_token
            for _ in range(new_tokens):
                inter_token_latencies.append(inter_token_latency)

            total_tokens += new_tokens

        # Print the content of the chunk if verbosity is enabled
        if verbosity:
            if len(inter_token_latencies) < 20:
                print(chunk.choices[0].delta.content or "", end="", flush=True)
            elif len(inter_token_latencies) == 20:
                print("...")

        # Calculate total response time
        elapsed = timer() - start

        if verbosity:
            print(
                f"\nNumber of output tokens: {total_tokens}, "
                f"Time to First Token (TTFT): {ttft:.4f} seconds, "
                f"Total Response Time: {elapsed:.4f} seconds"
>>>>>>> 0af0f768
            )
            previous_completion_tokens = 0  # Initialize previous token count

            for chunk in response:
                current_completion_tokens = chunk.usage.completion_tokens
                new_tokens = current_completion_tokens - previous_completion_tokens
                previous_completion_tokens = current_completion_tokens
                if first_token_time is None:
                    first_token_time = timer()
                    ttft = first_token_time - start
                    prev_token_time = first_token_time
                    if verbosity:
                        print(f"\nTime to First Token (TTFT): {ttft:.4f} seconds\n")

                if chunk.choices[0].finish_reason:
                    elapsed = timer() - start
                    if verbosity:
                        print(f"\nTotal Response Time: {elapsed:.4f} seconds")
                    break

                time_to_next_token = timer()
                inter_token_latency = (time_to_next_token - prev_token_time) / max(
                    1, new_tokens
                )
                prev_token_time = time_to_next_token
                for _ in range(new_tokens):
                    inter_token_latencies.append(inter_token_latency)

                total_tokens += new_tokens

            # Print the content of the chunk if verbosity is enabled
            if verbosity:
                if len(inter_token_latencies) < 20:
                    print(chunk.choices[0].delta.content or "", end="", flush=True)
                elif len(inter_token_latencies) == 20:
                    print("...")

            # Calculate total response time
            elapsed = timer() - start

            if verbosity:
                print(
                    f"\nNumber of output tokens: {total_tokens}, "
                    f"Time to First Token (TTFT): {ttft:.4f} seconds, "
                    f"Total Response Time: {elapsed:.4f} seconds"
                )
            # Log metrics
            self.log_metrics(model, "timetofirsttoken", ttft)
            self.log_metrics(model, "response_times", elapsed)
            avg_tbt = sum(inter_token_latencies) / len(inter_token_latencies)
            self.log_metrics(model, "timebetweentokens", avg_tbt)

            # Calculate additional latency metrics
            median = np.median(inter_token_latencies) if inter_token_latencies else 0
            p95 = np.percentile(inter_token_latencies, 95) if inter_token_latencies else 0
            self.log_metrics(model, "timebetweentokens_median", median)
            self.log_metrics(model, "timebetweentokens_p95", p95)
            self.log_metrics(model, "totaltokens", total_tokens)
            self.log_metrics(model, "tps", total_tokens / elapsed if elapsed > 0 else 0)

        except Exception as e:
            print(f"[ERROR] Streaming inference failed for model '{model}': {e}")
            return None, None<|MERGE_RESOLUTION|>--- conflicted
+++ resolved
@@ -31,17 +31,13 @@
             "meta-llama-3.1-70b-instruct": "llama-3.1-sonar-large-128k-online",  # 70b
             "meta-llama-3.1-8b-instruct": "llama-3.1-sonar-small-128k-online",  # 8b
             "meta-llama-3.1-sonar-405B": "llama-3.1-sonar-huge-128k-online",  # 405B
-<<<<<<< HEAD
             "common-model": "llama-3.1-sonar-large-128k-online",
-=======
-            "common-model": "llama-3.1-70b-instruct",
->>>>>>> 0af0f768
         }
 
     def perform_inference_streaming(
         self, model, prompt, max_output=100, verbosity=True
     ):
-<<<<<<< HEAD
+
         try:
             model_id = self.get_model_name(model)
             if model_id is None:
@@ -60,69 +56,6 @@
                 stream=True,
                 max_tokens=max_output,
                 timeout=500
-=======
-        model_id = self.get_model_name(model)
-        if model_id is None:
-            raise ValueError(f"Model {model} not available for provider.")
-        first_token_time = None
-        inter_token_latencies = []
-        total_tokens = 0
-
-        start = timer()
-        response = self.client.chat.completions.create(
-            model=model_id,
-            messages=[
-                {"role": "system", "content": self.system_prompt},
-                {"role": "user", "content": prompt},
-            ],
-            stream=True,
-            max_tokens=max_output,
-        )
-        previous_completion_tokens = 0  # Initialize previous token count
-
-        for chunk in response:
-            current_completion_tokens = chunk.usage.completion_tokens
-            new_tokens = current_completion_tokens - previous_completion_tokens
-            previous_completion_tokens = current_completion_tokens
-            if first_token_time is None:
-                first_token_time = timer()
-                ttft = first_token_time - start
-                prev_token_time = first_token_time
-                if verbosity:
-                    print(f"\nTime to First Token (TTFT): {ttft:.4f} seconds\n")
-
-            if chunk.choices[0].finish_reason:
-                elapsed = timer() - start
-                if verbosity:
-                    print(f"\nTotal Response Time: {elapsed:.4f} seconds")
-                break
-
-            time_to_next_token = timer()
-            inter_token_latency = (time_to_next_token - prev_token_time) / max(
-                1, new_tokens
-            )
-            prev_token_time = time_to_next_token
-            for _ in range(new_tokens):
-                inter_token_latencies.append(inter_token_latency)
-
-            total_tokens += new_tokens
-
-        # Print the content of the chunk if verbosity is enabled
-        if verbosity:
-            if len(inter_token_latencies) < 20:
-                print(chunk.choices[0].delta.content or "", end="", flush=True)
-            elif len(inter_token_latencies) == 20:
-                print("...")
-
-        # Calculate total response time
-        elapsed = timer() - start
-
-        if verbosity:
-            print(
-                f"\nNumber of output tokens: {total_tokens}, "
-                f"Time to First Token (TTFT): {ttft:.4f} seconds, "
-                f"Total Response Time: {elapsed:.4f} seconds"
->>>>>>> 0af0f768
             )
             previous_completion_tokens = 0  # Initialize previous token count
 

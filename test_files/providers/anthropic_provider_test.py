import pytest
import os
from unittest.mock import patch, MagicMock
from providers.anthropic_provider import Anthropic


class TextBlock:
    def __init__(self, text, type):
        self.text = text
        self.type = type

class Message:
    def __init__(self, content):
        self.content = content

@pytest.fixture

def setup_anthropic_provider():
    """Fixture to set up and return an instance of Anthropic with a mocked API key."""
    with patch.dict(os.environ, {"ANTHROPIC_API": "test_anthropic_api_key"}):
        return Anthropic()


def test_anthropic_provider_initialization(setup_anthropic_provider):
    """Test that Anthropic initializes correctly and sets the API key and model_map."""
    provider = setup_anthropic_provider

    # Ensure model_map is set correctly
    assert provider.model_map == {
        "claude-3.5-sonnet": "claude-3-5-sonnet-20241022",
        "claude-3-opus": "claude-3-opus-latest",
        "claude-3-haiku": "claude-3-haiku-20240307",
<<<<<<< HEAD
        "common-model":"claude-3-haiku-20240307"
=======
        "common-model": "claude-3-5-sonnet-20241022"
>>>>>>> 6ccb7400
    }


def test_anthropic_provider_api_key():
    """Test that Anthropic raises an error if ANTHROPIC_API_KEY is missing."""
    with patch.dict(os.environ, {}, clear=True):  # Clear environment variables
        with pytest.raises(
            ValueError, match="API key must be provided as an environment variable."
        ):
            Anthropic()


@patch("providers.anthropic_provider.anthropic.Anthropic")
def test_perform_inference(mock_anthropic_client_class, setup_anthropic_provider):
    """Test perform_inference calls the correct methods with the correct parameters."""
    provider = setup_anthropic_provider

    # Mock the client instance and replace it in the provider instance
    mock_client_instance = MagicMock()
    mock_response = Message(
    content=[TextBlock(text="Test response", type="text")]
    )  
    mock_client_instance.messages.create.return_value = mock_response
    provider.client = mock_client_instance  # Directly set the mock client

    # Call the method with verbosity enabled
    elapsed_time = provider.perform_inference(
        "claude-3.5-sonnet", "Test prompt", max_output=100, verbosity=True
    )

    # Verify messages.create is called with correct parameters
    provider.client.messages.create.assert_called_once_with(
        model="claude-3-5-sonnet-20241022",
        max_tokens=100,
        messages=[{"role": "user", "content": "Test prompt"}],
        # temperature=0.7,
        stop_sequences=["\nUser:"],
    )

    # Check if elapsed_time is a float (indicating the timer was used)
    assert isinstance(elapsed_time, float)


@patch("providers.anthropic_provider.anthropic.Anthropic")
def test_perform_inference_streaming(
    mock_anthropic_client_class, setup_anthropic_provider, capfd
):
    """Test perform_inference_streaming handles streaming responses correctly."""
    provider = setup_anthropic_provider

    # Mock the messages.stream method to simulate a streaming response
    mock_client_instance = MagicMock()
    mock_stream = MagicMock()
    mock_stream.text_stream = iter(["chunk1", "chunk2", "chunk3"])
    mock_client_instance.messages.stream.return_value.__enter__.return_value = (
        mock_stream
    )
    provider.client = mock_client_instance  # Directly set the mock client

    # Call the method and capture the output with verbosity enabled
    provider.perform_inference_streaming(
        "claude-3.5-sonnet", "Test prompt", max_output=100, verbosity=True
    )
    captured = capfd.readouterr()

    # Verify messages.stream is called with correct parameters
    provider.client.messages.stream.assert_called_once_with(
        model="claude-3-5-sonnet-20241022",
        max_tokens=100,
        messages=[{"role": "user", "content": "Test prompt"}],
        # temperature=0.7,
        stop_sequences=["\nUser:"],
    )

    # Verify the output contains expected chunks and latency information
    assert "chunk1" in captured.out
    assert "chunk2" in captured.out
    assert "chunk3" in captured.out
    assert "Time to First Token" in captured.out
    assert "Total Response Time" in captured.out<|MERGE_RESOLUTION|>--- conflicted
+++ resolved
@@ -30,11 +30,7 @@
         "claude-3.5-sonnet": "claude-3-5-sonnet-20241022",
         "claude-3-opus": "claude-3-opus-latest",
         "claude-3-haiku": "claude-3-haiku-20240307",
-<<<<<<< HEAD
-        "common-model":"claude-3-haiku-20240307"
-=======
         "common-model": "claude-3-5-sonnet-20241022"
->>>>>>> 6ccb7400
     }
 
 

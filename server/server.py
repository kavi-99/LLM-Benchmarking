--- conflicted
+++ resolved
@@ -27,14 +27,11 @@
 
 table = get_dynamodb_table()
 
-<<<<<<< HEAD
-=======
 @app.get("/")
 def intro():
     if not table:
         return {"status": "500", "message": "DynamoDB table not initialized"}
     return {"status": "200", "message": "Welcome to the Benchmark Metrics API!"}
->>>>>>> 0af0f768
 
 def get_latest_run_id(streaming: bool):
     """
